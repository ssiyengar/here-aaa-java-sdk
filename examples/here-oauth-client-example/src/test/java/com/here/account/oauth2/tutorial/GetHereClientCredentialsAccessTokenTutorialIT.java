--- conflicted
+++ resolved
@@ -16,10 +16,7 @@
 package com.here.account.oauth2.tutorial;
 
 import java.io.File;
-
-import org.junit.Assert;
 import org.junit.Test;
-import java.util.HashMap;
 
 public class GetHereClientCredentialsAccessTokenTutorialIT {
 
@@ -52,27 +49,4 @@
         }
         tutorial.getToken();
     }
-<<<<<<< HEAD
-=======
-
-    @Test
-    public void test_id_token()  {
-        File file = GetHereClientCredentialsAccessTokenTutorial.getDefaultCredentialsFile();
-        String path = null != file ? file.getAbsolutePath() : "broken";
-        String[] args = {
-                path
-        };
-        GetHereClientCredentialsAccessTokenTutorial tutorial =
-                GetHereClientCredentialsAccessTokenTutorialTest.mockTutorial(args);
-        if (null == file) {
-            GetHereClientCredentialsAccessTokenTutorialTest.setTestCreds(tutorial,
-                    GetHereClientCredentialsAccessTokenTutorialTest.getSystemCredentials());
-        }
-        HashMap<String, String> map = tutorial.getAccessTokenAndIdToken();
-        String accessToken = map.getOrDefault("accessToken", null);
-        String idToken =  map.getOrDefault("idToken",  null);
-        Assert.assertNotNull(idToken);
-        Assert.assertNotNull(accessToken);
-    }
->>>>>>> 08330734
 }